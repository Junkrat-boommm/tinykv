--- conflicted
+++ resolved
@@ -2,13 +2,7 @@
 
 import (
 	"context"
-<<<<<<< HEAD
-	"fmt"
-=======
-
 	"github.com/pingcap-incubator/tinykv/scheduler/pkg/tsoutil"
-
->>>>>>> 1bb75e1b
 	"github.com/pingcap-incubator/tinykv/kv/storage"
 	"github.com/pingcap-incubator/tinykv/kv/storage/raft_storage"
 	"github.com/pingcap-incubator/tinykv/kv/transaction/latches"
@@ -23,14 +17,8 @@
 // Server is a TinyKV server, it 'faces outwards', sending and receiving messages from clients such as TinySQL.
 type Server struct {
 	storage storage.Storage
-<<<<<<< HEAD
-	// used in 4A/4B
-	Latches *latches.Latches //provides atomicity of TinyKV commands
-=======
-
 	// (Used in 4A/4B)
 	Latches *latches.Latches
->>>>>>> 1bb75e1b
 }
 
 func NewServer(storage storage.Storage) *Server {
@@ -44,72 +32,6 @@
 
 // Raw API.
 func (server *Server) RawGet(_ context.Context, req *kvrpcpb.RawGetRequest) (*kvrpcpb.RawGetResponse, error) {
-<<<<<<< HEAD
-	// Your code here (1).
-	response := &kvrpcpb.RawGetResponse {
-		NotFound: false,
-	}
-	key, cf, context := req.GetKey(), req.GetCf(), req.GetContext()
-	reader, _ := server.storage.Reader(context)
-	value ,err := reader.GetCF(cf, key)
-	if err != nil {// err != nil represents failure
-		response.NotFound = true
-	} else {
-		response.Value = value
-	}
-	response.Value = value
-	return response, nil
-}
-
-func (server *Server) RawPut(_ context.Context, req *kvrpcpb.RawPutRequest) (*kvrpcpb.RawPutResponse, error) {
-	// Your code here (1).
-	response := &kvrpcpb.RawPutResponse {}
-	key, cf, context, value := req.GetKey(), req.GetCf(), req.GetContext(), req.GetValue()
-	_ = server.storage.Write(context, []storage.Modify {
-		{
-			storage.Put{
-				Key:   key,
-				Value: value,
-				Cf:    cf,
-			},
-		},
-	})
-	return response, nil
-}
-
-func (server *Server) RawDelete(_ context.Context, req *kvrpcpb.RawDeleteRequest) (*kvrpcpb.RawDeleteResponse, error) {
-	// Your code here (1).
-	response := &kvrpcpb.RawDeleteResponse {}
-	key, cf, context := req.GetKey(), req.GetCf(), req.GetContext()
-	_ = server.storage.Write(context, []storage.Modify {
-		{
-
-			storage.Delete{
-				Key:   key,
-				Cf:    cf,
-			},
-		},
-	})
-	return response, nil
-}
-
-func (server *Server) RawScan(_ context.Context, req *kvrpcpb.RawScanRequest) (*kvrpcpb.RawScanResponse, error) {
-	// Your code here (1).
-	response := &kvrpcpb.RawScanResponse {}
-	starkey, cf, context, limit:= req.GetStartKey(), req.GetCf(), req.GetContext(), req.GetLimit()
-	reader, _ := server.storage.Reader(context)
-	iter := reader.IterCF(cf)// reverse: false
-	// Seek will storage the seek result into it's item
-	for iter.Seek(starkey) ; iter.Valid() && uint32(len(response.Kvs)) < limit; iter.Next(){
-		item := iter.Item()
-		var key, value []byte
-		key = item.KeyCopy(nil)
-		value, _ = item.ValueCopy(nil)
-		fmt.Println(key,value)
-		response.Kvs = append(response.Kvs, &kvrpcpb.KvPair{Key: key, Value: value})
-	}
-	return response, nil
-=======
 	// Your Code Here (1).
 	return nil, nil
 }
@@ -127,7 +49,6 @@
 func (server *Server) RawScan(_ context.Context, req *kvrpcpb.RawScanRequest) (*kvrpcpb.RawScanResponse, error) {
 	// Your Code Here (1).
 	return nil, nil
->>>>>>> 1bb75e1b
 }
 
 // Raft commands (tinykv <-> tinykv)
