--- conflicted
+++ resolved
@@ -142,14 +142,12 @@
 	// number of ticks since it reached last electionTimeout
 	electionElapsed int
 
+	randomizedElectionTimeout int
+
 	// leadTransferee is id of the leader transfer target when its value is not zero.
 	// Follow the procedure defined in raft thesis 3.10.
-<<<<<<< HEAD
-	leadTransferee uint64 //using in configuration change
-=======
 	// (Used in 3A leader transfer)
 	leadTransferee uint64
->>>>>>> 1bb75e1b
 
 	// Only one conf change may be pending (in the log, but not yet
 	// applied) at a time. This is enforced via PendingConfIndex, which
