// Copyright 2015 The etcd Authors
//
// Licensed under the Apache License, Version 2.0 (the "License");
// you may not use this file except in compliance with the License.
// You may obtain a copy of the License at
//
//     http://www.apache.org/licenses/LICENSE-2.0
//
// Unless required by applicable law or agreed to in writing, software
// distributed under the License is distributed on an "AS IS" BASIS,
// WITHOUT WARRANTIES OR CONDITIONS OF ANY KIND, either express or implied.
// See the License for the specific language governing permissions and
// limitations under the License.

package raft

import (
	"errors"
	"github.com/pingcap-incubator/tinykv/log"
	pb "github.com/pingcap-incubator/tinykv/proto/pkg/eraftpb"
	"math/rand"
)

// None is a placeholder node ID used when there is no leader.
const None uint64 = 0

// StateType represents the role of a node in a cluster.
type StateType uint64

const (
	StateFollower StateType = iota
	StateCandidate
	StateLeader
)

var stmap = [...]string{
	"StateFollower",
	"StateCandidate",
	"StateLeader",
}

func (st StateType) String() string {
	return stmap[uint64(st)]
}

// ErrProposalDropped is returned when the proposal is ignored by some cases,
// so that the proposer can be notified and fail fast.
var ErrProposalDropped = errors.New("raft proposal dropped")

// Config contains the parameters to start a raft.
type Config struct {
	// ID is the identity of the local raft. ID cannot be 0.
	ID uint64

	// peers contains the IDs of all nodes (including self) in the raft cluster. It
	// should only be set when starting a new raft cluster. Restarting raft from
	// previous configuration will panic if peers is set. peer is private and only
	// used for testing right now.
	peers []uint64

	// ElectionTick is the number of Node.Tick invocations that must pass between
	// elections. That is, if a follower does not receive any message from the
	// leader of current term before ElectionTick has elapsed, it will become
	// candidate and start an election. ElectionTick must be greater than
	// HeartbeatTick. We suggest ElectionTick = 10 * HeartbeatTick to avoid
	// unnecessary leader switching.
	ElectionTick int
	// HeartbeatTick is the number of Node.Tick invocations that must pass between
	// heartbeats. That is, a leader sends heartbeat messages to maintain its
	// leadership every HeartbeatTick ticks.
	HeartbeatTick int

	// Storage is the storage for raft. raft generates entries and states to be
	// stored in storage. raft reads the persisted entries and states out of
	// Storage when it needs. raft reads out the previous state and configuration
	// out of storage when restarting.
	Storage Storage
	// Applied is the last applied index. It should only be set when restarting
	// raft. raft will not return entries to the application smaller or equal to
	// Applied. If Applied is unset when restarting, raft might return previous
	// applied entries. This is a very application dependent configuration.
	Applied uint64
}

func (c *Config) validate() error {
	if c.ID == None {
		return errors.New("cannot use none as id")
	}

	if c.HeartbeatTick <= 0 {
		return errors.New("heartbeat tick must be greater than 0")
	}

	if c.ElectionTick <= c.HeartbeatTick {
		return errors.New("election tick must be greater than heartbeat tick")
	}

	if c.Storage == nil {
		return errors.New("storage cannot be nil")
	}

	return nil
}

// Progress represents a follower’s progress in the view of the leader. Leader maintains
// progresses of all followers, and sends entries to the follower based on its progress.
type Progress struct {
	Match, Next uint64
}

type Raft struct {
	id uint64

	Term uint64
	Vote uint64

	// the log
	RaftLog *RaftLog

	// log replication progress of each peers
	Prs map[uint64]*Progress

	// this peer's role
	State StateType

	// votes records
	votes map[uint64]bool

	// msgs need to send
	msgs []pb.Message

	// the leader id
	Lead uint64

	// heartbeat interval, should send
	heartbeatTimeout int
	// baseline of election interval
	electionTimeout int
	// number of ticks since it reached last heartbeatTimeout.
	// only leader keeps heartbeatElapsed.
	heartbeatElapsed int
	// number of ticks since it reached last electionTimeout
	electionElapsed int
<<<<<<< HEAD

	randomizedElectionTimeout int

	// leadTransferee is id of the leader transfer target when its value is not zero.
	// Follow the procedure defined in raft thesis 3.10.
	// (Used in 3A leader transfer)
	leadTransferee uint64
=======

	// leadTransferee is id of the leader transfer target when its value is not zero.
	// Follow the procedure defined in raft thesis 3.10.

	// (Used in 3A leader transfer)
	leadTransferee uint64

	randomizedElectionTimeout int
>>>>>>> e076e28c

	// Only one conf change may be pending (in the log, but not yet
	// applied) at a time. This is enforced via PendingConfIndex, which
	// is set to a value >= the log index of the latest pending
	// configuration change (if any). Config changes are only allowed to
	// be proposed if the leader's applied index is greater than this
	// value.
	// (Used in 3A conf change)
	PendingConfIndex uint64
}

// newRaft return a raft peer with the given config
func newRaft(c *Config) *Raft {
	if err := c.validate(); err != nil {
		panic(err.Error())
	}
	// Your Code Here (2A).
	raft := &Raft{
		id:      c.ID,
		RaftLog: newLog(c.Storage),
		Prs:     make(map[uint64]*Progress),
		State:   StateFollower,
		votes:   make(map[uint64]bool), // reset while becoming candidate
		msgs:    make([]pb.Message, 0),
		// heartbeat interval
		heartbeatTimeout: c.HeartbeatTick,
		electionTimeout:  c.ElectionTick,
	}

	snapShot, _ := c.Storage.Snapshot()

	hardState, _, _ := c.Storage.InitialState()

	raft.setHardState(hardState)

	for _, id := range snapShot.Metadata.ConfState.Nodes {
		raft.Prs[id] = &Progress{Next: None, Match: None}
	}

	for _, id := range c.peers {
		if raft.Prs[id] == nil {
			raft.Prs[id] = &Progress{Next: None, Match: None}
		}
	}

	raft.resetTimeout() // set a initial randomizedElectionTimeout

	return raft
}

func (r *Raft) setHardState(hs pb.HardState) {
	et := pb.HardState{}
	if et.Term == hs.Term && et.Commit == hs.Term && et.Vote == hs.Vote {
		return
	}
	r.Vote = hs.Vote
	r.RaftLog.committed = hs.Commit
	r.Term = hs.Term
}

func (r *Raft) lastIndex() uint64 {
	return r.RaftLog.LastIndex()
}

func (r *Raft) lastTerm() uint64 {
	t, err := r.RaftLog.Term(r.RaftLog.LastIndex())
	if err == nil {
		return t
	} else {
		return 0
	}
}

// sendAppend sends an append RPC with new entries (if any) and the
// current commit index to the given peer. Returns true if a message was sent.
func (r *Raft) sendAppend(to uint64) bool {
	// Your Code Here (2A).
	// without snapshot in 2A
	if prs := r.Prs[to]; prs != nil {
		nextIndex := prs.Next
		offset := r.RaftLog.getOffset()
		if nextIndex < offset {
			panic("need to send snapshot")
			return false
		}
		if nextIndex > r.lastIndex() {
			// Used to update commits for followers
			r.Send(pb.Message{To: to, MsgType: pb.MessageType_MsgAppend, Index: nextIndex - 1, LogTerm: r.Term, Commit: r.RaftLog.committed})
			return true
		}
		var entries []*pb.Entry
		for i := nextIndex; i <= r.lastIndex(); i++ {
			entries = append(entries, &r.RaftLog.entries[i-offset])
		}
		logTerm, _ := r.RaftLog.Term(nextIndex - 1)
		// note: Index should be prevlogIndex
		r.Send(pb.Message{To: to, MsgType: pb.MessageType_MsgAppend, Index: nextIndex - 1, LogTerm: logTerm, Commit: r.RaftLog.committed, Entries: entries})
		log.Infof("[sendAppend] from: %v, to: %v, entries: %v, len: %v, data: %v, lastterm: %v Commit: %v", r.id, to, entries, len(entries), entries[0].Data, r.lastTerm(), r.RaftLog.committed)
	} else {
		return false
	}
	return true
}

// sendHeartbeat sends a heartbeat RPC to the given peer.
func (r *Raft) sendHeartbeat(to uint64) {
	// Your Code Here (2A).
	m := pb.Message{
		To:      to,
		MsgType: pb.MessageType_MsgHeartbeat,
		// To allow followers to submit logs
		Commit: min(r.RaftLog.committed, r.Prs[to].Match),
	}
	r.Send(m)
}

func (r *Raft) sendRequestVote(to uint64) {
	m := pb.Message{To: to, MsgType: pb.MessageType_MsgRequestVote, Index: r.lastIndex(), LogTerm: r.lastTerm()}
	r.Send(m)
}

// tick advances the internal logical clock by a single tick.
// using for charging if the node need to do something, just like a timer. It will be called every clock
func (r *Raft) tick() {
	// Your Code Here (2A).
	switch r.State {
	case StateLeader:
		r.tickHeartbeat()
	case StateFollower, StateCandidate:
		r.tickElection()
	}
}

func (r *Raft) tickElection() {
	r.electionElapsed++
	if r.electionElapsed >= r.randomizedElectionTimeout {
		r.electionElapsed = 0
		r.Step(pb.Message{MsgType: pb.MessageType_MsgHup})
	}
}

func (r *Raft) tickHeartbeat() {
	r.heartbeatElapsed++
	if r.heartbeatElapsed >= r.heartbeatTimeout {
		r.Step(pb.Message{MsgType: pb.MessageType_MsgBeat})
	}
}

// becomeFollower transform this peer's state to Follower
func (r *Raft) becomeFollower(term uint64, lead uint64) {
	// Your Code Here (2A).
	r.Term = term
	r.Lead = lead
	r.Vote = None
	if r.State != StateFollower {
		r.State = StateFollower
		log.Infof("[become follower] id: %v, term: %v", r.id, r.Term)
	}

}

// becomeCandidate transform this peer's state to candidate
func (r *Raft) becomeCandidate() {
	// Your Code Here (2A).
	r.Term += 1
	// Vote for itself
	r.Vote = r.id
	// Clear the votes map
	r.votes = make(map[uint64]bool)
	r.votes[r.id] = true
	r.State = StateCandidate
	// Reset election time
	r.resetTimeout()
	log.Infof("[become candidate] id: %v, term: %v", r.id, r.Term)
}

// becomeLeader transform this peer's state to leader
func (r *Raft) becomeLeader() {
	// Your Code Here (2A).
	r.resetTimeout()
	r.State = StateLeader
	for i, _ := range r.Prs {
		if i == r.id {
			r.Prs[i].Match = r.lastIndex()
			r.Prs[i].Next = r.lastIndex() + 1
			continue
		}
		r.Prs[i].Match = 0
		r.Prs[i].Next = r.lastIndex() + 1
	}
	// Append a noop entry, should set data to nil
	r.appendEntries(pb.Message{Entries: []*pb.Entry{&pb.Entry{Term: r.Term, Index: r.lastIndex() + 1, Data: nil}}})
	r.bcastAppend()
	log.Infof("[become leader] id: %v, term: %v, lastindex: %v, r.prs: %v", r.id, r.Term, r.lastIndex(), r.Prs[1])
}

func (r *Raft) resetTimeout() {
	r.electionElapsed, r.heartbeatElapsed = 0, 0
	r.randomizedElectionTimeout = r.electionTimeout + rand.Intn(r.electionTimeout)
}

func (r *Raft) bcastRequestvote() {
	if len(r.Prs) == 1 {
		r.becomeLeader()
		return
	}
	for i, _ := range r.Prs {
		if i != r.id {
			r.sendRequestVote(i)
		}
	}
}

func (r *Raft) bcastHeartbeat() {
	for i, _ := range r.Prs {
		if i != r.id {
			r.sendHeartbeat(i)
		}
	}
}

func (r *Raft) bcastAppend() {
	for i, _ := range r.Prs {
		if i != r.id {
			r.sendAppend(i)
		}
	}
}

// method for leader to append entries to its log
func (r *Raft) appendEntries(m pb.Message) { // TODO: determine r.Term
	if m.Entries == nil || len(m.Entries) == 0 {
		return
	}
	for i := range m.Entries {
		r.RaftLog.entries = append(r.RaftLog.entries, pb.Entry{EntryType: m.Entries[i].EntryType, Index: r.lastIndex() + 1, Term: r.Term, Data: m.Entries[i].Data})
		log.Infof("[leader appendEntries] id: %v, lastindex: %v, lastterm: %v", r.id, r.lastIndex(), r.Term)
	}
	r.Prs[r.id].Match, r.Prs[r.id].Next = r.lastIndex(), r.lastIndex()+1
	// If it is the only peer, directly commit
	if len(r.Prs) == 1 {
		r.RaftLog.committed = r.lastIndex()
	}
}

func (r *Raft) Send(m pb.Message) {
	m.From = r.id
	m.Term = r.Term
	r.msgs = append(r.msgs, m)
	log.Infof("[send] %v", m)
}

// Determine if the log is updated
func (r *Raft) IsUpdated(m pb.Message) bool {
	if r.RaftLog.LastTerm() < m.LogTerm || (r.RaftLog.LastTerm() == m.LogTerm && r.RaftLog.LastIndex() <= m.Index) {
		return true
	}
	return false
}

// Step the entrance of handle message, see `MessageType`
// on `eraftpb.proto` for what msgs should be handled
func (r *Raft) Step(m pb.Message) error {
	// Your Code Here (2A).
	// Check Message's term
	log.Infof("[step %v] from: %v, to: %v, m.Term: %v, r.Term: %v, lastIndex: %v", m.MsgType, m.From, r.id, m.Term, r.Term, m.Index)
	if m.Term < r.Term {
		switch m.MsgType {
		case pb.MessageType_MsgRequestVote:
			r.Send(pb.Message{To: m.From, MsgType: pb.MessageType_MsgRequestVoteResponse, Reject: true})
			return nil
		case pb.MessageType_MsgAppend:
			r.Send(pb.Message{To: m.From, MsgType: pb.MessageType_MsgAppendResponse, Reject: true})
			return nil
		}
	} else if m.Term > r.Term {
		r.becomeFollower(m.Term, None)
	}

	switch m.MsgType {
	// Everyone can receive
	case pb.MessageType_MsgRequestVote:
		if (r.Vote == None || r.Vote == m.From) && r.IsUpdated(m) {
			r.Send(pb.Message{To: m.From, MsgType: pb.MessageType_MsgRequestVoteResponse, Reject: false, Index: r.lastIndex()})
			r.Vote = m.From
			r.resetTimeout()
		} else {
			r.Send(pb.Message{To: m.From, MsgType: pb.MessageType_MsgRequestVoteResponse, Reject: true})
		}
		return nil
	default:
	}
	switch r.State {
	case StateFollower:
		r.StepFollower(m)
	case StateCandidate:
		r.StepCandidate(m)
	case StateLeader:
		r.StepLeader(m)
	}
	return nil
}

func (r *Raft) StepLeader(m pb.Message) error {
	switch m.MsgType {
	case pb.MessageType_MsgHup: // Drop
	case pb.MessageType_MsgBeat:
		r.bcastHeartbeat()
	case pb.MessageType_MsgPropose:
		r.appendEntries(m)
		r.bcastAppend()
	case pb.MessageType_MsgAppend:
		r.appendEntries(m)
		r.bcastAppend()
	case pb.MessageType_MsgAppendResponse:
		r.handleAppendResponse(m)
	case pb.MessageType_MsgRequestVoteResponse: // Drop
	case pb.MessageType_MsgSnapshot: //TODO
	case pb.MessageType_MsgHeartbeat: // Drop
	case pb.MessageType_MsgHeartbeatResponse:
		r.handleHeartbeatResponse(m)
	case pb.MessageType_MsgTransferLeader:
	default:
	}
	return nil
}

func (r *Raft) StepFollower(m pb.Message) error {
	switch m.MsgType {
	case pb.MessageType_MsgHup:
		r.becomeCandidate()
		r.bcastRequestvote()
	case pb.MessageType_MsgBeat: // Drop
	case pb.MessageType_MsgPropose:
		r.Send(m)
	case pb.MessageType_MsgAppend:
		r.handleAppendEntries(m)
	case pb.MessageType_MsgAppendResponse: // Drop
	case pb.MessageType_MsgRequestVoteResponse: //Drop
	case pb.MessageType_MsgSnapshot: //TODO
	case pb.MessageType_MsgHeartbeat:
		r.handleHeartbeat(m)
	case pb.MessageType_MsgHeartbeatResponse:
	case pb.MessageType_MsgTransferLeader:
	}
	return nil
}

func (r *Raft) StepCandidate(m pb.Message) error {
	switch m.MsgType {
	case pb.MessageType_MsgHup:
		r.becomeCandidate()
		r.bcastRequestvote()
	case pb.MessageType_MsgBeat: // drop
	case pb.MessageType_MsgPropose: // drop
	case pb.MessageType_MsgAppend:
		r.handleAppendEntries(m)
	case pb.MessageType_MsgAppendResponse: // drop
	case pb.MessageType_MsgRequestVoteResponse:
		r.handleVoteResponse(m)
	case pb.MessageType_MsgSnapshot: //TODO
	case pb.MessageType_MsgHeartbeat:
		r.handleHeartbeat(m)
	case pb.MessageType_MsgHeartbeatResponse:
	case pb.MessageType_MsgTransferLeader:
	}
	return nil
}

func (r *Raft) handleVoteResponse(m pb.Message) {
	log.Infof("[handleVoteResponse] from: %v, to: %v, reject: %v", m.From, r.id, m.Reject)
	if m.Reject == false {
		r.votes[m.From] = true
		approve := 0
		for i, _ := range r.Prs {
			v, ok := r.votes[i]
			if ok { // Make sure this is a valid vote
				if v {
					approve++
				}
			}
			if approve > len(r.Prs)/2 {
				r.becomeLeader()
				return
			}
		}
	} else {
		r.votes[m.From] = false
		reject := 0
		for i, _ := range r.Prs {
			v, ok := r.votes[i]
			if ok { // Make sure this is a valid vote
				if !v {
					reject++
				}
			}
			if reject >= (len(r.Prs)+1)/2 {
				r.becomeFollower(r.Term, None)
				// To be candidate later
				r.resetTimeout()
				return
			}
		}
	}
}

// handleAppendEntries handle AppendEntries RPC request
func (r *Raft) handleAppendEntries(m pb.Message) {
	// Your Code Here (2A).
	// Only one leader in the same term, so no need to judge
	r.becomeFollower(m.Term, m.From)
	r.resetTimeout()
	// return false if the term number of the log entry at prevLogIndex and prevLogTerm do not match
	prevLogTerm, err := r.RaftLog.Term(m.Index)
	if err != nil || prevLogTerm != m.LogTerm {
		r.Send(pb.Message{MsgType: pb.MessageType_MsgAppendResponse, To: m.From, Reject: true})
		log.Infof("prevlogindex: %v, prevlogterm: %v, logterm: %v", m.Index, prevLogTerm, m.LogTerm)
		return
	}
	for i := uint64(0); i < uint64(len(m.Entries)); i++ {
		if t, err := r.RaftLog.Term(m.Index + i + 1); err != nil || t != m.Entries[i].Term { // Find the conflicting index
			if m.Index+i != r.lastIndex() {
				r.RaftLog.stabled = m.Index + i
				log.Infof("stabled changed")
			}
			r.RaftLog.Delete(m.Index + i + 1)
			// Append all
			for j := i; j < uint64(len(m.Entries)); j++ {
				r.RaftLog.Append(*m.Entries[j])
			}
			break
		}
	}
	//Delete for TestHandleMessageType_MsgAppend2AB
	// r.RaftLog.Delete(m.Index + uint64(len(m.Entries) + 1))
	// Set commitIndex
	if m.Commit > r.RaftLog.committed {
		r.RaftLog.committed = min(m.Commit, m.Index+uint64(len(m.Entries))) // Cannot use r.lastIndex()
	}
	// The Index help the leader update nextIndex and matchIndex
	r.Send(pb.Message{To: m.From, MsgType: pb.MessageType_MsgAppendResponse, Index: r.lastIndex(), Reject: false})
}

func (r *Raft) handleAppendResponse(m pb.Message) {
	switch m.Reject {
	case false:
		r.Prs[m.From].Next, r.Prs[m.From].Match = m.Index+1, m.Index
		// Update committed
		for N := r.lastIndex(); N > r.RaftLog.committed; N = N - 1 {
			//Only log entries from the leader’s current term are committed by counting replicas.
			t, _ := r.RaftLog.Term(N)
			if t != r.Term {
				break
			}
			matchn := 0
			for _, v := range r.Prs {
				if v.Match >= N {
					matchn++
				}
			}
			if matchn > len(r.Prs)/2 {
				r.RaftLog.committed = N
				log.Infof("[update committed] id: %v, committed: %v", r.id, r.RaftLog.committed)
				// Add for TestLeaderCommitEntry2AB
				r.bcastAppend()
			}
		}
	case true:
		// Make nextIndex small
		r.Prs[m.From].Next-- // Can be optimized by using rejectHint
		r.sendAppend(m.From) // Add for TestLeaderSyncFollowerLog2AB
	}
}

// handleHeartbeat handle Heartbeat RPC request
func (r *Raft) handleHeartbeat(m pb.Message) {
	// Your Code Here (2A).
	r.becomeFollower(m.Term, m.From)
	r.resetTimeout()
	if r.RaftLog.committed < m.Commit {
		r.RaftLog.committed = min(r.RaftLog.LastIndex(), m.Commit)
	}
	r.Send(pb.Message{To: m.From, MsgType: pb.MessageType_MsgHeartbeatResponse, Index: r.lastIndex(), Commit: r.RaftLog.committed})
}

// handleHeartbeatResponse handle Heartbeat RPC response
func (r *Raft) handleHeartbeatResponse(m pb.Message) {
	r.Prs[m.From].Match = max(r.Prs[m.From].Match, m.Index)
}

// handleSnapshot handle Snapshot RPC request
func (r *Raft) handleSnapshot(m pb.Message) {
	// Your Code Here (2C).
}

// addNode add a new node to raft group
func (r *Raft) addNode(id uint64) {
	// Your Code Here (3A).
}

// removeNode remove a node from raft group
func (r *Raft) removeNode(id uint64) {
	// Your Code Here (3A).
}

func (r *Raft) HardState() pb.HardState {
	return pb.HardState{Term: r.Term, Vote: r.Vote, Commit: r.RaftLog.committed}
}

func (r *Raft) SoftState() *SoftState {
	return &SoftState{Lead: r.Lead, RaftState: r.State}
}

func (r *Raft) IsEmptySnap(sp *pb.Snapshot) bool {
	return sp == nil || sp.Metadata == nil
}<|MERGE_RESOLUTION|>--- conflicted
+++ resolved
@@ -141,24 +141,13 @@
 	heartbeatElapsed int
 	// number of ticks since it reached last electionTimeout
 	electionElapsed int
-<<<<<<< HEAD
 
 	randomizedElectionTimeout int
 
 	// leadTransferee is id of the leader transfer target when its value is not zero.
 	// Follow the procedure defined in raft thesis 3.10.
-	// (Used in 3A leader transfer)
+
 	leadTransferee uint64
-=======
-
-	// leadTransferee is id of the leader transfer target when its value is not zero.
-	// Follow the procedure defined in raft thesis 3.10.
-
-	// (Used in 3A leader transfer)
-	leadTransferee uint64
-
-	randomizedElectionTimeout int
->>>>>>> e076e28c
 
 	// Only one conf change may be pending (in the log, but not yet
 	// applied) at a time. This is enforced via PendingConfIndex, which
